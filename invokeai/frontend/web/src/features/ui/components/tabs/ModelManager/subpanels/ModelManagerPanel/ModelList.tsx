import { ButtonGroup, Flex, Text } from '@chakra-ui/react';
import { EntityState } from '@reduxjs/toolkit';
import IAIButton from 'common/components/IAIButton';
import IAIInput from 'common/components/IAIInput';
import { forEach } from 'lodash-es';
import type { ChangeEvent, PropsWithChildren } from 'react';
import { useCallback, useState } from 'react';
import { useTranslation } from 'react-i18next';
import {
  MainModelConfigEntity,
  useGetMainModelsQuery,
} from 'services/api/endpoints/models';
import ModelListItem from './ModelListItem';
import { ALL_BASE_MODELS } from 'services/api/constants';

type ModelListProps = {
  selectedModelId: string | undefined;
  setSelectedModelId: (name: string | undefined) => void;
};

<<<<<<< HEAD
type ModelFormat = 'all' | 'checkpoint' | 'diffusers' | 'olive';
=======
type ModelFormat = 'images' | 'checkpoint' | 'diffusers';
>>>>>>> f060e321

const ModelList = (props: ModelListProps) => {
  const { selectedModelId, setSelectedModelId } = props;
  const { t } = useTranslation();
  const [nameFilter, setNameFilter] = useState<string>('');
  const [modelFormatFilter, setModelFormatFilter] =
    useState<ModelFormat>('images');

  const { filteredDiffusersModels } = useGetMainModelsQuery(ALL_BASE_MODELS, {
    selectFromResult: ({ data }) => ({
      filteredDiffusersModels: modelsFilter(data, 'diffusers', nameFilter),
    }),
  });

  const { filteredCheckpointModels } = useGetMainModelsQuery(ALL_BASE_MODELS, {
    selectFromResult: ({ data }) => ({
      filteredCheckpointModels: modelsFilter(data, 'checkpoint', nameFilter),
    }),
  });

  const handleSearchFilter = useCallback((e: ChangeEvent<HTMLInputElement>) => {
    setNameFilter(e.target.value);
  }, []);

  return (
    <Flex flexDirection="column" rowGap={4} width="50%" minWidth="50%">
      <Flex flexDirection="column" gap={4} paddingInlineEnd={4}>
        <ButtonGroup isAttached>
          <IAIButton
            onClick={() => setModelFormatFilter('images')}
            isChecked={modelFormatFilter === 'images'}
            size="sm"
          >
            {t('modelManager.allModels')}
          </IAIButton>
          <IAIButton
            size="sm"
            onClick={() => setModelFormatFilter('diffusers')}
            isChecked={modelFormatFilter === 'diffusers'}
          >
            {t('modelManager.diffusersModels')}
          </IAIButton>
          <IAIButton
            size="sm"
            onClick={() => setModelFormatFilter('checkpoint')}
            isChecked={modelFormatFilter === 'checkpoint'}
          >
            {t('modelManager.checkpointModels')}
          </IAIButton>
        </ButtonGroup>

        <IAIInput
          onChange={handleSearchFilter}
          label={t('modelManager.search')}
          labelPos="side"
        />

        <Flex
          flexDirection="column"
          gap={4}
          maxHeight={window.innerHeight - 280}
          overflow="scroll"
        >
          {['images', 'diffusers'].includes(modelFormatFilter) &&
            filteredDiffusersModels.length > 0 && (
              <StyledModelContainer>
                <Flex sx={{ gap: 2, flexDir: 'column' }}>
                  <Text variant="subtext" fontSize="sm">
                    Diffusers
                  </Text>
                  {filteredDiffusersModels.map((model) => (
                    <ModelListItem
                      key={model.id}
                      model={model}
                      isSelected={selectedModelId === model.id}
                      setSelectedModelId={setSelectedModelId}
                    />
                  ))}
                </Flex>
              </StyledModelContainer>
            )}
          {['images', 'checkpoint'].includes(modelFormatFilter) &&
            filteredCheckpointModels.length > 0 && (
              <StyledModelContainer>
                <Flex sx={{ gap: 2, flexDir: 'column' }}>
                  <Text variant="subtext" fontSize="sm">
                    Checkpoints
                  </Text>
                  {filteredCheckpointModels.map((model) => (
                    <ModelListItem
                      key={model.id}
                      model={model}
                      isSelected={selectedModelId === model.id}
                      setSelectedModelId={setSelectedModelId}
                    />
                  ))}
                </Flex>
              </StyledModelContainer>
            )}
        </Flex>
      </Flex>
    </Flex>
  );
};

export default ModelList;

const modelsFilter = (
  data: EntityState<MainModelConfigEntity> | undefined,
  model_format: ModelFormat,
  nameFilter: string
) => {
  const filteredModels: MainModelConfigEntity[] = [];
  forEach(data?.entities, (model) => {
    if (!model) {
      return;
    }

    const matchesFilter = model.model_name
      .toLowerCase()
      .includes(nameFilter.toLowerCase());

    const matchesFormat = model.model_format === model_format;

    if (matchesFilter && matchesFormat) {
      filteredModels.push(model);
    }
  });
  return filteredModels;
};

const StyledModelContainer = (props: PropsWithChildren) => {
  return (
    <Flex
      flexDirection="column"
      gap={4}
      borderRadius={4}
      p={4}
      sx={{
        bg: 'base.200',
        _dark: {
          bg: 'base.800',
        },
      }}
    >
      {props.children}
    </Flex>
  );
};<|MERGE_RESOLUTION|>--- conflicted
+++ resolved
@@ -18,11 +18,7 @@
   setSelectedModelId: (name: string | undefined) => void;
 };
 
-<<<<<<< HEAD
-type ModelFormat = 'all' | 'checkpoint' | 'diffusers' | 'olive';
-=======
-type ModelFormat = 'images' | 'checkpoint' | 'diffusers';
->>>>>>> f060e321
+type ModelFormat = 'images' | 'checkpoint' | 'diffusers' | 'olive';
 
 const ModelList = (props: ModelListProps) => {
   const { selectedModelId, setSelectedModelId } = props;
