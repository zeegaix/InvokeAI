# Copyright (c) 2022 Lincoln D. Stein (https://github.com/lstein)

# Derived from source code carrying the following copyrights
# Copyright (c) 2022 Machine Vision and Learning Group, LMU Munich
# Copyright (c) 2022 Robin Rombach and Patrick Esser and contributors

import torch
import numpy as np
import random
import os
import time
import re
import sys
import traceback
import transformers

from omegaconf import OmegaConf
from PIL import Image, ImageOps
from torch import nn
from pytorch_lightning import seed_everything

from ldm.util                      import instantiate_from_config
from ldm.models.diffusion.ddim     import DDIMSampler
from ldm.models.diffusion.plms     import PLMSSampler
from ldm.models.diffusion.ksampler import KSampler
from ldm.dream.pngwriter           import PngWriter
from ldm.dream.image_util          import InitImageResizer
from ldm.dream.devices             import choose_torch_device
from ldm.dream.conditioning        import get_uc_and_c

"""Simplified text to image API for stable diffusion/latent diffusion

Example Usage:

from ldm.generate import Generate

# Create an object with default values
gr = Generate()

# do the slow model initialization
gr.load_model()

# Do the fast inference & image generation. Any options passed here
# override the default values assigned during class initialization
# Will call load_model() if the model was not previously loaded and so
# may be slow at first.
# The method returns a list of images. Each row of the list is a sub-list of [filename,seed]
results = gr.prompt2png(prompt     = "an astronaut riding a horse",
                         outdir     = "./outputs/samples",
                         iterations = 3)

for row in results:
    print(f'filename={row[0]}')
    print(f'seed    ={row[1]}')

# Same thing, but using an initial image.
results = gr.prompt2png(prompt   = "an astronaut riding a horse",
                         outdir   = "./outputs/,
                         iterations = 3,
                         init_img = "./sketches/horse+rider.png")

for row in results:
    print(f'filename={row[0]}')
    print(f'seed    ={row[1]}')

# Same thing, but we return a series of Image objects, which lets you manipulate them,
# combine them, and save them under arbitrary names

results = gr.prompt2image(prompt   = "an astronaut riding a horse"
                           outdir   = "./outputs/")
for row in results:
    im   = row[0]
    seed = row[1]
    im.save(f'./outputs/samples/an_astronaut_riding_a_horse-{seed}.png')
    im.thumbnail(100,100).save('./outputs/samples/astronaut_thumb.jpg')

Note that the old txt2img() and img2img() calls are deprecated but will
still work.

The full list of arguments to Generate() are:
gr = Generate(
          weights     = path to model weights ('models/ldm/stable-diffusion-v1/model.ckpt')
          config     = path to model configuraiton ('configs/stable-diffusion/v1-inference.yaml')
          iterations  = <integer>     // how many times to run the sampling (1)
          steps       = <integer>     // 50
          seed        = <integer>     // current system time
          sampler_name= ['ddim', 'k_dpm_2_a', 'k_dpm_2', 'k_euler_a', 'k_euler', 'k_heun', 'k_lms', 'plms']  // k_lms
          grid        = <boolean>     // false
          width       = <integer>     // image width, multiple of 64 (512)
          height      = <integer>     // image height, multiple of 64 (512)
          cfg_scale   = <float>       // condition-free guidance scale (7.5)
          )

"""


class Generate:
    """Generate class
    Stores default values for multiple configuration items
    """

    def __init__(
            self,
            iterations            = 1,
            steps                 = 50,
            cfg_scale             = 7.5,
            weights               = 'models/ldm/stable-diffusion-v1/model.ckpt',
            config                = 'configs/stable-diffusion/v1-inference.yaml',
            grid                  = False,
            width                 = 512,
            height                = 512,
            sampler_name          = 'k_lms',
            ddim_eta              = 0.0,  # deterministic
            precision             = 'autocast',
            full_precision        = False,
            strength              = 0.75,  # default in scripts/img2img.py
            seamless              = False,
            embedding_path        = None,
            device_type           = 'cuda',
            ignore_ctrl_c         = False,
    ):
        self.iterations               = iterations
        self.width                    = width
        self.height                   = height
        self.steps                    = steps
        self.cfg_scale                = cfg_scale
        self.weights                  = weights
        self.config                   = config
        self.sampler_name             = sampler_name
        self.grid                     = grid
        self.ddim_eta                 = ddim_eta
        self.precision                = precision
        self.full_precision           = True if choose_torch_device() == 'mps' else full_precision
        self.strength                 = strength
        self.seamless                 = seamless
        self.embedding_path           = embedding_path
        self.device_type              = device_type
        self.ignore_ctrl_c            = ignore_ctrl_c    # note, this logic probably doesn't belong here...
        self.model                    = None     # empty for now
        self.sampler                  = None
        self.device                   = None
        self.generators               = {}
        self.base_generator           = None
        self.seed                     = None

        if device_type == 'cuda' and not torch.cuda.is_available():
            device_type = choose_torch_device()
            print(">> cuda not available, using device", device_type)
        self.device = torch.device(device_type)

        # for VRAM usage statistics
        device_type          = choose_torch_device()
        self.session_peakmem = torch.cuda.max_memory_allocated() if device_type == 'cuda' else None
        transformers.logging.set_verbosity_error()

    def prompt2png(self, prompt, outdir, **kwargs):
        """
        Takes a prompt and an output directory, writes out the requested number
        of PNG files, and returns an array of [[filename,seed],[filename,seed]...]
        Optional named arguments are the same as those passed to Generate and prompt2image()
        """
        results = self.prompt2image(prompt, **kwargs)
        pngwriter = PngWriter(outdir)
        prefix = pngwriter.unique_prefix()
        outputs = []
        for image, seed in results:
            name = f'{prefix}.{seed}.png'
            path = pngwriter.save_image_and_prompt_to_png(
                image, f'{prompt} -S{seed}', name)
            outputs.append([path, seed])
        return outputs

    def txt2img(self, prompt, **kwargs):
        outdir = kwargs.pop('outdir', 'outputs/img-samples')
        return self.prompt2png(prompt, outdir, **kwargs)

    def img2img(self, prompt, **kwargs):
        outdir = kwargs.pop('outdir', 'outputs/img-samples')
        assert (
            'init_img' in kwargs
        ), 'call to img2img() must include the init_img argument'
        return self.prompt2png(prompt, outdir, **kwargs)

    def prompt2image(
            self,
            # these are common
            prompt,
            iterations     =    None,
            steps          =    None,
            seed           =    None,
            cfg_scale      =    None,
            ddim_eta       =    None,
            skip_normalize =    False,
            image_callback =    None,
            step_callback  =    None,
            width          =    None,
            height         =    None,
            sampler_name   =    None,
            seamless       =    False,
            log_tokenization=  False,
            with_variations =   None,
            variation_amount =  0.0,
            threshold       =   0.0,
            perlin          =   0.0,
            # these are specific to img2img and inpaint
            init_img       =    None,
            init_mask      =    None,
            fit            =    False,
            strength       =    None,
            # these are specific to embiggen (which also relies on img2img args)
            embiggen       =    None,
            embiggen_tiles =    None,
            # these are specific to GFPGAN/ESRGAN
            gfpgan_strength=    0,
            save_original  =    False,
            upscale        =    None,
            **args,
    ):   # eat up additional cruft
        """
        ldm.generate.prompt2image() is the common entry point for txt2img() and img2img()
        It takes the following arguments:
           prompt                          // prompt string (no default)
           iterations                      // iterations (1); image count=iterations
           steps                           // refinement steps per iteration
           seed                            // seed for random number generator
           width                           // width of image, in multiples of 64 (512)
           height                          // height of image, in multiples of 64 (512)
           cfg_scale                       // how strongly the prompt influences the image (7.5) (must be >1)
           seamless                        // whether the generated image should tile
           init_img                        // path to an initial image
           strength                        // strength for noising/unnoising init_img. 0.0 preserves image exactly, 1.0 replaces it completely
           gfpgan_strength                 // strength for GFPGAN. 0.0 preserves image exactly, 1.0 replaces it completely
           ddim_eta                        // image randomness (eta=0.0 means the same seed always produces the same image)
           step_callback                   // a function or method that will be called each step
           image_callback                  // a function or method that will be called each time an image is generated
           with_variations                 // a weighted list [(seed_1, weight_1), (seed_2, weight_2), ...] of variations which should be applied before doing any generation
           variation_amount                // optional 0-1 value to slerp from -S noise to random noise (allows variations on an image)
           embiggen                        // scale factor relative to the size of the --init_img (-I), followed by ESRGAN upscaling strength (0-1.0), followed by minimum amount of overlap between tiles as a decimal ratio (0 - 1.0) or number of pixels
           embiggen_tiles                  // list of tiles by number in order to process and replace onto the image e.g. `0 2 4`

        To use the step callback, define a function that receives two arguments:
        - Image GPU data
        - The step number

        To use the image callback, define a function of method that receives two arguments, an Image object
        and the seed. You can then do whatever you like with the image, including converting it to
        different formats and manipulating it. For example:

            def process_image(image,seed):
                image.save(f{'images/seed.png'})

        The callback used by the prompt2png() can be found in ldm/dream_util.py. It contains code
        to create the requested output directory, select a unique informative name for each image, and
        write the prompt into the PNG metadata.
        """
        # TODO: convert this into a getattr() loop
        steps                 = steps      or self.steps
        width                 = width      or self.width
        height                = height     or self.height
        seamless              = seamless   or self.seamless
        cfg_scale             = cfg_scale  or self.cfg_scale
        ddim_eta              = ddim_eta   or self.ddim_eta
        iterations            = iterations or self.iterations
        strength              = strength   or self.strength
        self.seed             = seed
        self.log_tokenization = log_tokenization
        with_variations = [] if with_variations is None else with_variations

        model = (
            self.load_model()
        )  # will instantiate the model or return it from cache

        for m in model.modules():
            if isinstance(m, (nn.Conv2d, nn.ConvTranspose2d)):
                m.padding_mode = 'circular' if seamless else m._orig_padding_mode
        
        assert cfg_scale > 1.0, 'CFG_Scale (-C) must be >1.0'
        assert (
            0.0 < strength < 1.0
        ), 'img2img and inpaint strength can only work with 0.0 < strength < 1.0'
        assert (
                0.0 <= variation_amount <= 1.0
        ), '-v --variation_amount must be in [0.0, 1.0]'
        assert (
            (embiggen == None and embiggen_tiles == None) or ((embiggen != None or embiggen_tiles != None) and init_img != None)
        ), 'Embiggen requires an init/input image to be specified'

        # check this logic - doesn't look right
        if len(with_variations) > 0 or variation_amount > 1.0:
            assert seed is not None,\
                'seed must be specified when using with_variations'
            if variation_amount == 0.0:
                assert iterations == 1,\
                    'when using --with_variations, multiple iterations are only possible when using --variation_amount'
            assert all(0 <= weight <= 1 for _, weight in with_variations),\
                f'variation weights must be in [0.0, 1.0]: got {[weight for _, weight in with_variations]}'

        width, height, _ = self._resolution_check(width, height, log=True)

        if sampler_name and (sampler_name != self.sampler_name):
            self.sampler_name = sampler_name
            self._set_sampler()

        tic = time.time()
        if torch.cuda.is_available():
            torch.cuda.reset_peak_memory_stats()

        results          = list()
        init_image       = None
        mask_image       = None

        try:
            uc, c = get_uc_and_c(
                prompt, model=self.model,
                skip_normalize=skip_normalize,
                log_tokens=self.log_tokenization
            )

            (init_image,mask_image) = self._make_images(init_img,init_mask, width, height, fit)
            
            if (init_image is not None) and (mask_image is not None):
                generator = self._make_inpaint()
            elif (embiggen != None or embiggen_tiles != None):
                generator = self._make_embiggen()
            elif init_image is not None:
                generator = self._make_img2img()
            else:
                generator = self._make_txt2img()

            generator.set_variation(self.seed, variation_amount, with_variations)
            results = generator.generate(
                prompt,
                iterations     = iterations,
                seed           = self.seed,
                sampler        = self.sampler,
                steps          = steps,
                cfg_scale      = cfg_scale,
                conditioning   = (uc,c),
                ddim_eta       = ddim_eta,
                image_callback = image_callback,  # called after the final image is generated
                step_callback  = step_callback,   # called after each intermediate image is generated
                width          = width,
                height         = height,
                init_img       = init_img,        # embiggen needs to manipulate from the unmodified init_img
                init_image     = init_image,      # notice that init_image is different from init_img
                mask_image     = mask_image,
                strength       = strength,
<<<<<<< HEAD
                threshold      = threshold,
                perlin         = perlin,
=======
                embiggen       = embiggen,
                embiggen_tiles = embiggen_tiles,
>>>>>>> 6665f449
            )

            if upscale is not None or gfpgan_strength > 0:
                self.upscale_and_reconstruct(results,
                                             upscale        = upscale,
                                             strength       = gfpgan_strength,
                                             save_original  = save_original,
                                             image_callback = image_callback)

        except KeyboardInterrupt:
            print('*interrupted*')
            if not self.ignore_ctrl_c:
                raise KeyboardInterrupt
            print(
                '>> Partial results will be returned; if --grid was requested, nothing will be returned.'
            )
        except RuntimeError as e:
            print(traceback.format_exc(), file=sys.stderr)
            print('>> Could not generate image.')

        toc = time.time()
        print('>> Usage stats:')
        print(
            f'>>   {len(results)} image(s) generated in', '%4.2fs' % (toc - tic)
        )
        if torch.cuda.is_available() and self.device.type == 'cuda':
            print(
                f'>>   Max VRAM used for this generation:',
                '%4.2fG.' % (torch.cuda.max_memory_allocated() / 1e9),
                'Current VRAM utilization:'
                '%4.2fG' % (torch.cuda.memory_allocated() / 1e9),
            )

            self.session_peakmem = max(
                self.session_peakmem, torch.cuda.max_memory_allocated()
            )
            print(
                f'>>   Max VRAM used since script start: ',
                '%4.2fG' % (self.session_peakmem / 1e9),
            )
        return results

    def _make_images(self, img_path, mask_path, width, height, fit=False):
        init_image      = None
        init_mask       = None
        if not img_path:
            return None,None

        image        = self._load_img(img_path, width, height, fit=fit) # this returns an Image
        init_image   = self._create_init_image(image)                   # this returns a torch tensor

        if self._has_transparency(image) and not mask_path:      # if image has a transparent area and no mask was provided, then try to generate mask
            print('>> Initial image has transparent areas. Will inpaint in these regions.')
            if self._check_for_erasure(image):
                print(
                    '>> WARNING: Colors underneath the transparent region seem to have been erased.\n',
                    '>>          Inpainting will be suboptimal. Please preserve the colors when making\n',
                    '>>          a transparency mask, or provide mask explicitly using --init_mask (-M).'
                )
            init_mask = self._create_init_mask(image)                   # this returns a torch tensor

        if mask_path:
            mask_image  = self._load_img(mask_path, width, height, fit=fit) # this returns an Image
            init_mask   = self._create_init_mask(mask_image)

        return init_image,init_mask

    def _make_img2img(self):
        if not self.generators.get('img2img'):
            from ldm.dream.generator.img2img import Img2Img
            self.generators['img2img'] = Img2Img(self.model)
        return self.generators['img2img']
    
    def _make_embiggen(self):
        if not self.generators.get('embiggen'):
            from ldm.dream.generator.embiggen import Embiggen
            self.generators['embiggen'] = Embiggen(self.model)
        return self.generators['embiggen']

    def _make_txt2img(self):
        if not self.generators.get('txt2img'):
            from ldm.dream.generator.txt2img import Txt2Img
            self.generators['txt2img'] = Txt2Img(self.model)
        return self.generators['txt2img']

    def _make_inpaint(self):
        if not self.generators.get('inpaint'):
            from ldm.dream.generator.inpaint import Inpaint
            self.generators['inpaint'] = Inpaint(self.model)
        return self.generators['inpaint']

    def load_model(self):
        """Load and initialize the model from configuration variables passed at object creation time"""
        if self.model is None:
            seed_everything(random.randrange(0, np.iinfo(np.uint32).max))
            try:
                config = OmegaConf.load(self.config)
                model = self._load_model_from_config(config, self.weights)
                if self.embedding_path is not None:
                    model.embedding_manager.load(
                        self.embedding_path, self.full_precision
                    )
                self.model = model.to(self.device)
                # model.to doesn't change the cond_stage_model.device used to move the tokenizer output, so set it here
                self.model.cond_stage_model.device = self.device
            except AttributeError as e:
                print(f'>> Error loading model. {str(e)}', file=sys.stderr)
                print(traceback.format_exc(), file=sys.stderr)
                raise SystemExit from e

            self._set_sampler()

            for m in self.model.modules():
                if isinstance(m, (nn.Conv2d, nn.ConvTranspose2d)):
                    m._orig_padding_mode = m.padding_mode

        return self.model

    def upscale_and_reconstruct(self,
                                image_list,
                                upscale       = None,
                                strength      =  0.0,
                                save_original = False,
                                image_callback = None):
        try:
            if upscale is not None:
                from ldm.gfpgan.gfpgan_tools import real_esrgan_upscale
            if strength > 0:
                from ldm.gfpgan.gfpgan_tools import run_gfpgan
        except (ModuleNotFoundError, ImportError):
            print(traceback.format_exc(), file=sys.stderr)
            print('>> You may need to install the ESRGAN and/or GFPGAN modules')
            return
            
        for r in image_list:
            image, seed = r
            try:
                if upscale is not None:
                    if len(upscale) < 2:
                        upscale.append(0.75)
                    image = real_esrgan_upscale(
                        image,
                        upscale[1],
                        int(upscale[0]),
                        seed,
                    )
                if strength > 0:
                    image = run_gfpgan(
                        image, strength, seed, 1
                    )
            except Exception as e:
                print(
                    f'>> Error running RealESRGAN or GFPGAN. Your image was not upscaled.\n{e}'
                )

            if image_callback is not None:
                image_callback(image, seed, upscaled=True)
            else:
                r[0] = image

    # to help WebGUI - front end to generator util function
    def sample_to_image(self,samples):
        return self._sample_to_image(samples)

    def _sample_to_image(self,samples):
        if not self.base_generator:
            from ldm.dream.generator import Generator
            self.base_generator = Generator(self.model)
        return self.base_generator.sample_to_image(samples)

    def _set_sampler(self):
        msg = f'>> Setting Sampler to {self.sampler_name}'
        if self.sampler_name == 'plms':
            self.sampler = PLMSSampler(self.model, device=self.device)
        elif self.sampler_name == 'ddim':
            self.sampler = DDIMSampler(self.model, device=self.device)
        elif self.sampler_name == 'k_dpm_2_a':
            self.sampler = KSampler(
                self.model, 'dpm_2_ancestral', device=self.device
            )
        elif self.sampler_name == 'k_dpm_2':
            self.sampler = KSampler(self.model, 'dpm_2', device=self.device)
        elif self.sampler_name == 'k_euler_a':
            self.sampler = KSampler(
                self.model, 'euler_ancestral', device=self.device
            )
        elif self.sampler_name == 'k_euler':
            self.sampler = KSampler(self.model, 'euler', device=self.device)
        elif self.sampler_name == 'k_heun':
            self.sampler = KSampler(self.model, 'heun', device=self.device)
        elif self.sampler_name == 'k_lms':
            self.sampler = KSampler(self.model, 'lms', device=self.device)
        else:
            msg = f'>> Unsupported Sampler: {self.sampler_name}, Defaulting to plms'
            self.sampler = PLMSSampler(self.model, device=self.device)

        print(msg)

    def _load_model_from_config(self, config, ckpt):
        print(f'>> Loading model from {ckpt}')

        # for usage statistics
        device_type = choose_torch_device()
        if device_type == 'cuda':
            torch.cuda.reset_peak_memory_stats() 
        tic = time.time()

        # this does the work
        pl_sd = torch.load(ckpt, map_location='cpu')
        sd = pl_sd['state_dict']
        model = instantiate_from_config(config.model)
        m, u = model.load_state_dict(sd, strict=False)
        
        if self.full_precision:
            print(
                '>> Using slower but more accurate full-precision math (--full_precision)'
            )
        else:
            print(
                '>> Using half precision math. Call with --full_precision to use more accurate but VRAM-intensive full precision.'
            )
            model.half()
        model.to(self.device)
        model.eval()

        # usage statistics
        toc = time.time()
        print(
            f'>> Model loaded in', '%4.2fs' % (toc - tic)
        )
        if device_type == 'cuda':
            print(
                '>> Max VRAM used to load the model:',
                '%4.2fG' % (torch.cuda.max_memory_allocated() / 1e9),
                '\n>> Current VRAM usage:'
                '%4.2fG' % (torch.cuda.memory_allocated() / 1e9),
            )

        return model

    def _load_img(self, path, width, height, fit=False):
        assert os.path.exists(path), f'>> {path}: File not found'

        #        with Image.open(path) as img:
        #            image = img.convert('RGBA')
        image = Image.open(path)
        print(
            f'>> loaded input image of size {image.width}x{image.height} from {path}'
        )
        if fit:
            image = self._fit_image(image,(width,height))
        else:
            image = self._squeeze_image(image)
        return image

    def _create_init_image(self,image):
        image = image.convert('RGB')
        # print(
        #     f'>> DEBUG: writing the image to img.png'
        # )
        # image.save('img.png')
        image = np.array(image).astype(np.float32) / 255.0
        image = image[None].transpose(0, 3, 1, 2)
        image = torch.from_numpy(image)
        image = 2.0 * image - 1.0 
        return image.to(self.device)

    def _create_init_mask(self, image):
        # convert into a black/white mask
        image = self._image_to_mask(image)
        image = image.convert('RGB')
        # BUG: We need to use the model's downsample factor rather than hardcoding "8"
        from ldm.dream.generator.base import downsampling
        image = image.resize((image.width//downsampling, image.height//downsampling), resample=Image.Resampling.LANCZOS)
        # print(
        #     f'>> DEBUG: writing the mask to mask.png'
        #     )
        # image.save('mask.png')
        image = np.array(image)
        image = image.astype(np.float32) / 255.0
        image = image[None].transpose(0, 3, 1, 2)
        image = torch.from_numpy(image)
        return image.to(self.device)

    # The mask is expected to have the region to be inpainted
    # with alpha transparency. It converts it into a black/white
    # image with the transparent part black.
    def _image_to_mask(self, mask_image, invert=False) -> Image:
        # Obtain the mask from the transparency channel
        mask = Image.new(mode="L", size=mask_image.size, color=255)
        mask.putdata(mask_image.getdata(band=3))
        if invert:
            mask = ImageOps.invert(mask)
        return mask

    def _has_transparency(self,image):
        if image.info.get("transparency", None) is not None:
            return True
        if image.mode == "P":
            transparent = image.info.get("transparency", -1)
            for _, index in image.getcolors():
                if index == transparent:
                    return True
        elif image.mode == "RGBA":
            extrema = image.getextrema()
            if extrema[3][0] < 255:
                return True
        return False

    
    def _check_for_erasure(self,image):
        width, height = image.size
        pixdata       = image.load()
        colored       = 0
        for y in range(height):
            for x in range(width):
                if pixdata[x, y][3] == 0:
                    r, g, b, _ = pixdata[x, y]
                    if (r, g, b) != (0, 0, 0) and \
                       (r, g, b) != (255, 255, 255):
                        colored += 1
        return colored == 0

    def _squeeze_image(self,image):
        x,y,resize_needed = self._resolution_check(image.width,image.height)
        if resize_needed:
            return InitImageResizer(image).resize(x,y)
        return image


    def _fit_image(self,image,max_dimensions):
        w,h = max_dimensions
        print(
            f'>> image will be resized to fit inside a box {w}x{h} in size.'
        )
        if image.width > image.height:
            h   = None   # by setting h to none, we tell InitImageResizer to fit into the width and calculate height
        elif image.height > image.width:
            w   = None   # ditto for w
        else:
            pass
        image = InitImageResizer(image).resize(w,h)   # note that InitImageResizer does the multiple of 64 truncation internally
        print(
            f'>> after adjusting image dimensions to be multiples of 64, init image is {image.width}x{image.height}'
            )
        return image

    def _resolution_check(self, width, height, log=False):
        resize_needed = False
        w, h = map(
            lambda x: x - x % 64, (width, height)
        )  # resize to integer multiple of 64
        if h != height or w != width:
            if log:
                print(
                    f'>> Provided width and height must be multiples of 64. Auto-resizing to {w}x{h}'
                )
            height = h
            width  = w
            resize_needed = True

        if (width * height) > (self.width * self.height):
            print(">> This input is larger than your defaults. If you run out of memory, please use a smaller image.")

        return width, height, resize_needed

<|MERGE_RESOLUTION|>--- conflicted
+++ resolved
@@ -235,6 +235,8 @@
            image_callback                  // a function or method that will be called each time an image is generated
            with_variations                 // a weighted list [(seed_1, weight_1), (seed_2, weight_2), ...] of variations which should be applied before doing any generation
            variation_amount                // optional 0-1 value to slerp from -S noise to random noise (allows variations on an image)
+           threshold                       // optional value to add thresholding to latent values for k-diffusion samplers (0 disables)
+           perlin                          // optional 0-1 value to add a percentage of perlin noise to the initial noise
            embiggen                        // scale factor relative to the size of the --init_img (-I), followed by ESRGAN upscaling strength (0-1.0), followed by minimum amount of overlap between tiles as a decimal ratio (0 - 1.0) or number of pixels
            embiggen_tiles                  // list of tiles by number in order to process and replace onto the image e.g. `0 2 4`
 
@@ -345,13 +347,10 @@
                 init_image     = init_image,      # notice that init_image is different from init_img
                 mask_image     = mask_image,
                 strength       = strength,
-<<<<<<< HEAD
                 threshold      = threshold,
                 perlin         = perlin,
-=======
                 embiggen       = embiggen,
                 embiggen_tiles = embiggen_tiles,
->>>>>>> 6665f449
             )
 
             if upscale is not None or gfpgan_strength > 0:
